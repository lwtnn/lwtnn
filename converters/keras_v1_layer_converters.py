# __________________________________________________________________________
# Layer converters
#
# Each of these converters takes three arguments:
#  - The H5 Group with the layer parameters
#  - The layer configuration
#  - The number of inputs (for error checking)
#
# Each returns two outputs:
#  - A dictionary of layer information which can be serialized to JSON
#  - The number of outputs (also for error checking)

import numpy as np
from keras_layer_converters_common import _activation_map

def _send_recieve_meta_info(backend):
    global BACKEND_SUFFIX
    BACKEND_SUFFIX = ":0" if backend == "tensorflow" else ""

def _get_dense_layer_parameters(h5, layer_config, n_in, layer_type):
    """Get weights, bias, and n-outputs for a dense layer"""
    if layer_type in ['timedistributed']:
        layer_group = h5
    else:
        layer_group = h5[layer_config['name']]
    layers = _get_h5_layers(layer_group)
    weights = layers['W'+BACKEND_SUFFIX]
    bias = layers['b'+BACKEND_SUFFIX]
    assert weights.shape[1] == bias.shape[0]
    assert weights.shape[0] == n_in
    # TODO: confirm that we should be transposing the weight
    # matrix the Keras case
    return_dict = {
        'weights': weights.T.flatten('C').tolist(),
        'bias': bias.flatten('C').tolist(),
        'architecture': 'dense',
        'activation': _activation_map[layer_config['activation']],
    }
    return return_dict, weights.shape[1]

def _time_distributed_parameters(h5, layer_config, n_in, layer_type):
    dist_layer = layer_config['layer']['config']
    dist_name = layer_config['layer']['class_name'].lower()
    subgroup = h5[layer_config['name']]
    return layer_converters[dist_name](subgroup, dist_layer, n_in, layer_type)

def _normalization_parameters(h5, layer_config, n_in, layer_type):
    """Get weights (gamma), bias (beta), for normalization layer"""
    layer_group = h5[layer_config['name']]
    layers = _get_h5_layers(layer_group)
    gamma = layers['gamma']
    beta = layers['beta']
    mean = layers['running_mean']
    stddev = layers['running_std']
    # Do some checks
    assert gamma.shape[0] == beta.shape[0]
    assert mean.shape[0] == stddev.shape[0]
    assert gamma.shape[0] == n_in
    assert 'activation' not in layer_config
    epsilon = layer_config['epsilon']
    scale = gamma / np.sqrt(stddev + epsilon)
    offset = -mean+(beta*np.sqrt(stddev + epsilon)/(gamma))
    return_dict = {
        'weights': scale.T.flatten('C').tolist(),
        'bias': offset.flatten('C').tolist(),
        'architecture': 'normalization',
    }
    return return_dict, scale.shape[0]

def _get_maxout_layer_parameters(h5, layer_config, n_in, layer_type):
    """Get weights, bias, and n-outputs for a maxout layer"""
    layer_group = h5[layer_config['name']]
    layers = _get_h5_layers(layer_group)
    weights = layers['W']
    bias = layers['b']

    # checks (note the transposed arrays)
    wt_layers, wt_in, wt_out = weights.shape
    bias_layers, bias_n = bias.shape
    assert wt_out == bias_n
    assert wt_in == n_in, '{} != {}'.format(wt_in, n_in)
    assert wt_layers == bias_layers
    assert 'activation' not in layer_config

    sublayers = []
    for nnn in range(weights.shape[0]):
        w_slice = weights[nnn,:,:]
        b_slice = bias[nnn,:]
        sublayer = {
            'weights': w_slice.T.flatten().tolist(),
            'bias': b_slice.flatten().tolist(),
            'architecture': 'dense'
        }
        sublayers.append(sublayer)
    return {'sublayers': sublayers, 'architecture': 'maxout',
            'activation': 'linear'}, wt_out

# TODO: unify LSTM, highway, and GRU here, they do almost the same thing
def _lstm_parameters(h5, layer_config, n_in, layer_type):
    """LSTM parameter converter"""
    layer_group = h5[layer_config['name']]
    layers = _get_h5_layers(layer_group)
    n_out = layers['W_o'].shape[1]

    submap = {}
    for gate in 'cfio':
        submap[gate] = {
            'U': layers['U_' + gate].T.flatten().tolist(),
            'weights': layers['W_' + gate].T.flatten().tolist(),
            'bias': layers['b_' + gate].flatten().tolist(),
        }
    return {'components': submap, 'architecture': 'lstm',
            'activation': _activation_map[layer_config['activation']],
            'inner_activation': _activation_map[layer_config['inner_activation']]}, n_out

def _get_highway_layer_parameters(h5, layer_config, n_in, layer_type):
    """Get weights, bias, and n-outputs for a highway layer"""
    layer_group = h5[layer_config['name']]
    layers = _get_h5_layers(layer_group)
    n_out = layers['W'].shape[1]

    submap = {}
    for gate in ['', '_carry']:
        submap[gate[1:] or 't'] = {
            'weights': layers['W' + gate].T.flatten().tolist(),
            'bias': layers['b' + gate].flatten().tolist(),
        }
    return {'components': submap, 'architecture': 'highway',
            'activation': _activation_map[layer_config['activation']]}, n_out

def _gru_parameters(h5, layer_config, n_in, layer_type):
    """GRU parameter converter"""
    layer_group = h5[layer_config['name']]
    layers = _get_h5_layers(layer_group)
    n_out = layers['W_h'].shape[1]

    submap = {}
    for gate in 'zrh':
        submap[gate] = {
            'U': layers['U_' + gate].T.flatten().tolist(),
            'weights': layers['W_' + gate].T.flatten().tolist(),
            'bias': layers['b_' + gate].flatten().tolist(),
        }
    return {'components': submap, 'architecture': 'gru',
            'activation': layer_config['activation'],
            'inner_activation': layer_config['inner_activation']}, n_out

def _get_merge_layer_parameters(h5, layer_config, n_in, layer_type):
    """
    Merge layer converter, currently only supports embedding, and only
    for the first layer.
    """
    sum_inputs = 0
    sum_outputs = 0
    sublayers = []
    for sublayer in layer_config['layers']:
        assert sublayer['class_name'].lower() == 'sequential'
        assert len(sublayer['config']) == 1
        subcfg = sublayer['config'][0]['config']
        class_name = sublayer['config'][0]['class_name'].lower()

        if class_name == 'embedding':
            layers = _get_h5_layers(h5[subcfg['name']])
            sublayer = {
                'weights': layers['W'].T.flatten().tolist(),
                'index': sum_inputs,
                'n_out': subcfg['output_dim']
                }
            sublayers.append(sublayer)
            sum_inputs += 1
            sum_outputs += subcfg['output_dim']
        elif class_name == 'activation':
            if subcfg['activation'] != 'linear':
                raise ValueError('we only support linear activation here')
            dims = subcfg['batch_input_shape'][2]
            sum_inputs += dims
            sum_outputs += dims
        elif class_name == 'masking':
            dims = subcfg['batch_input_shape'][2]
            sum_inputs += dims
            sum_outputs += dims
        else:
            raise ValueError('unsupported merge layer {}'.format(class_name))

    assert sum_inputs == n_in
    return {'sublayers': sublayers, 'architecture': 'embedding',
            'activation': 'linear'}, sum_outputs


def _get_elu_activation_parameters(h5, layer_config, n_in):
    """Return dummy parameters for ELU activation"""
    return {'weights':[], 'bias':[], 'architecture':'dense','alpha':layer_config["alpha"],
            'activation':_activation_map['elu']}, n_in

def _activation_parameters(h5, layer_config, n_in, layer_type):
    """Return dummy parameters"""
    return {'weights':[], 'bias':[], 'architecture':'dense',
            'activation':_activation_map[layer_config['activation']]}, n_in

# _________________________________________________________________________
# master list of converters

layer_converters = {
    'dense': _get_dense_layer_parameters,
    'batchnormalization': _normalization_parameters,
    'highway': _get_highway_layer_parameters,
    'maxoutdense': _get_maxout_layer_parameters,
    'lstm': _lstm_parameters,
    'gru': _gru_parameters,
    'merge': _get_merge_layer_parameters,
    'activation': _activation_parameters,
<<<<<<< HEAD
    'elu': _get_elu_activation_parameters,
=======
    'timedistributed': _time_distributed_parameters,
>>>>>>> b3434d40
    }

# __________________________________________________________________________
# utilities

# utility function to handle keras layer naming
def _get_h5_layers(layer_group):
    """
    Keras: v1:
    For some reason Keras prefixes the datasets we need with the group
    name. This function returns a dictionary of the datasets, keyed
    with the group name stripped off.
    """
    group_name = layer_group.name.lstrip('/')
    strip_length = len(group_name) + 1
    prefixes = set()
    layers = {}
    for long_name, ds in layer_group.items():
        if long_name.startswith(group_name):
            name = long_name[strip_length:]
            prefixes.add(long_name[:strip_length])
        else:
            name_parts = long_name.split('_')
            assert name_parts[1].isnumeric()
            assert len(name_parts) > 2
            name = '_'.join(name_parts[2:])
            prefixes.add('_'.join(name_parts[:2]))
        layers[name] = np.asarray(ds)
    assert len(prefixes) == 1, prefixes
    return layers<|MERGE_RESOLUTION|>--- conflicted
+++ resolved
@@ -209,11 +209,8 @@
     'gru': _gru_parameters,
     'merge': _get_merge_layer_parameters,
     'activation': _activation_parameters,
-<<<<<<< HEAD
+    'timedistributed': _time_distributed_parameters,
     'elu': _get_elu_activation_parameters,
-=======
-    'timedistributed': _time_distributed_parameters,
->>>>>>> b3434d40
     }
 
 # __________________________________________________________________________
