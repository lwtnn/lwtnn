--- conflicted
+++ resolved
@@ -1,39 +1,26 @@
-cmake_minimum_required (VERSION 3.0)
+cmake_minimum_required(VERSION 3.0)
 project(lwtnn)
-set(GCC_COVERAGE_COMPILE_FLAGS "-O2 -fPIC -g -std=c++11")
+set(GCC_COVERAGE_COMPILE_FLAGS "-O2 -fPIC -g -std=c++11 -Wall -pedantic")
 add_definitions(${GCC_COVERAGE_COMPILE_FLAGS})
 
-<<<<<<< HEAD
-find_package(Eigen3 REQUIRED)
 find_package(Boost REQUIRED)
-
-include_directories (${EIGEN3_INCLUDE_DIR})
-include_directories (${BOOST_INCLUDE_DIR})
-=======
-#Include the headers
-# We search the standard places. If they don't exist, 
-# the user needs to supply the paths.
-# i.e. cmake -DEIGEN_INC=<> -DBOOST_INC=<>
-set(EIGEN_INC "/usr/include/eigen3" CACHE PATH "Path to Eigen headers")
-if( NOT EXISTS ${EIGEN_INC} )
-    message( FATAL_ERROR "Please add the command -DEIGEN_INC=<path/to/eigen/headers>
-    to the cmake configuration.")
+find_package(Eigen3 QUIET)
+if(NOT EIGEN3_FOUND)
+  # Fallback to pkg-config
+  find_package(PkgConfig)
+  pkg_check_modules(EIGEN3 REQUIRED eigen3)
+  # pkg-config uses a slightly different name
+  set(EIGEN3_INCLUDE_DIR ${EIGEN3_INCLUDE_DIRS})
 endif()
 
-set(BOOST_INC "/usr/include" CACHE PATH "Path to Boost headers")
-if( NOT EXISTS ${BOOST_INC}/boost )
-    message( FATAL_ERROR "Please add the command -DBOOST_INC=<path/to/boost/headers>
-    to the cmake configuration.")
-endif()
+include_directories(${EIGEN3_INCLUDE_DIR})
+include_directories(${BOOST_INCLUDE_DIR})
 
-include_directories ( "${EIGEN_INC}" )
-include_directories ( "${BOOST_INC}" )
->>>>>>> 419b5474
 include_directories(include)
 
 set( CMAKE_RUNTIME_OUTPUT_DIRECTORY ${CMAKE_BINARY_DIR}/bin )
 set( CMAKE_LIBRARY_OUTPUT_DIRECTORY ${CMAKE_BINARY_DIR}/lib )
- 
+
 set(SOURCES
 src/Exceptions.cxx
 src/Graph.cxx
@@ -46,10 +33,9 @@
 src/parse_json.cxx
 src/test_utilities.cxx
 src/test_utilities.hh)
- 
+
 #Generate the shared library from the sources
 add_library(lwtnn SHARED ${SOURCES})
-
 
 #Executables to be built
 set(EXECUTABLES
@@ -70,13 +56,13 @@
     add_executable( ${execname} ${exec_full} )
     # Link lwtnn for each executable
     target_link_libraries( ${execname} lwtnn )
-    install(TARGETS ${execname} 
-        RUNTIME DESTINATION bin 
+    install(TARGETS ${execname}
+        RUNTIME DESTINATION bin
     )
 endforeach( exec_full ${EXECUTABLES} )
 
 # Install path for liblwtnn.so
-install(TARGETS lwtnn 
+install(TARGETS lwtnn
         LIBRARY DESTINATION lib
 )
 # Install path for lwtnn headers
@@ -85,8 +71,8 @@
 
 # Install path for converter scripts
 install(
-    FILES 
-    converters/keras2json.py  
+    FILES
+    converters/keras2json.py
     converters/agile2json.py
     converters/julian2json.py
     converters/keras_layer_converters_common.py
